[workspace.package]
edition = "2021"
rust-version = "1.64.0"
version = "0.1.0"

[package]
name = "dpsa4fl_janus_tasks"
version = "0.1.0"
edition = "2021"

# See more keys and their definitions at https://doc.rust-lang.org/cargo/reference/manifest.html

[dependencies]
# janus_aggregator = { git = "https://github.com/dpsa-project/janus.git", branch = "fixedvec" }
# janus_client = { git = "https://github.com/dpsa-project/janus.git", branch = "fixedvec" }
# janus_core = { git = "https://github.com/dpsa-project/janus.git", branch = "fixedvec" }
# janus_messages = { git = "https://github.com/dpsa-project/janus.git", branch = "fixedvec" }
# janus_aggregator = { version = "0.2.0" }

janus_core = { git = "https://github.com/dpsa-project/janus.git", branch = "dpsa-m6-dev", features = ["fpvec_bounded_l2"] }
janus_client = { git = "https://github.com/dpsa-project/janus.git", branch = "dpsa-m6-dev", features = []}
janus_messages = { git = "https://github.com/dpsa-project/janus.git", branch = "dpsa-m6-dev", features = [] }
janus_aggregator = { git = "https://github.com/dpsa-project/janus.git", branch = "dpsa-m6-dev", features = ["fpvec_bounded_l2"] }
janus_collector = { git = "https://github.com/dpsa-project/janus.git", branch = "dpsa-m6-dev", features = ["fpvec_bounded_l2"] }

prio = {git = "https://github.com/dpsa-project/libprio-rs.git", branch ="feature-simple-dp", features = ["multithreaded"]}

url = { version = "2.3.1" }
anyhow = "1.0"
async-std = "0.99.12"
tokio = { version = "1.25", features = ["full", "tracing"] }
tokio-postgres = { version = "0.7.7", features = ["with-chrono-0_4", "with-serde_json-1", "with-uuid-1", "array-impls"] }

rand = { version = "0.8", features = ["min_const_gen"] }

serde = { version = "1.0.152", features = ["derive"] }
serde_json = "1.0.93"
serde_yaml = "0.9.17"

reqwest = { version = "0.11.14", default-features = false, features = ["rustls-tls", "json"] }
warp = { version = "0.3", features = ["tls"] }
http = "0.2.9"



opentelemetry = { version = "0.18", features = ["metrics", "rt-tokio"] }
opentelemetry-jaeger = { version = "0.17", optional = true, features = ["rt-tokio"] }
opentelemetry-otlp = { version = "0.11", optional = true, features = ["metrics"] }  # ensure that the version of tonic below matches what this uses
opentelemetry-prometheus = { version = "0.11", optional = true }
opentelemetry-semantic-conventions = { version = "0.10", optional = true }


tracing = "0.1.37"
tracing-log = "0.1.3"
tracing-opentelemetry = { version = "0.18", optional = true }
tracing-stackdriver = "0.6.2"
tracing-subscriber = { version = "0.3", features = ["std", "env-filter", "fmt", "json"] }

clap = { version = "4.1.6", features = ["derive", "env"] }
base64 = "0.21.0"
fixed = { version = "1.23" }

<<<<<<< HEAD
downcast-rs = "1.2"
dyn-clone = "1.0"
=======
[lib]
crate-type = ["lib"] 
>>>>>>> 6a46daf2
<|MERGE_RESOLUTION|>--- conflicted
+++ resolved
@@ -60,10 +60,10 @@
 base64 = "0.21.0"
 fixed = { version = "1.23" }
 
-<<<<<<< HEAD
 downcast-rs = "1.2"
 dyn-clone = "1.0"
-=======
+
 [lib]
-crate-type = ["lib"] 
->>>>>>> 6a46daf2
+crate-type = ["lib"]
+
+
